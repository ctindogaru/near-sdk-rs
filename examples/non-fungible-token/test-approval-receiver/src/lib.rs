--- conflicted
+++ resolved
@@ -9,17 +9,9 @@
     PromiseOrValue,
 };
 
-<<<<<<< HEAD
-setup_alloc!();
-
 const BASE_GAS: u64 = 5_000_000_000_000;
 const PROMISE_CALL: u64 = 5_000_000_000_000;
 const GAS_FOR_NFT_ON_APPROVE: Gas = Gas::new(BASE_GAS + PROMISE_CALL);
-=======
-const BASE_GAS: Gas = 5_000_000_000_000;
-const PROMISE_CALL: Gas = 5_000_000_000_000;
-const GAS_FOR_NFT_ON_APPROVE: Gas = BASE_GAS + PROMISE_CALL;
->>>>>>> cf3ef24e
 
 const NO_DEPOSIT: Balance = 0;
 
